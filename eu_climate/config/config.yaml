--- conflicted
+++ resolved
@@ -54,10 +54,9 @@
       cache_operations: true
       cache_statistics: true
   exposition:
-<<<<<<< HEAD
-    ghs_built_c_weight: 0.25
-    ghs_built_v_weight: 0.75
-    population_weight: 0.5
+    ghs_built_c_weight: 0.125
+    ghs_built_v_weight: 0.625
+    population_weight: 0.25
     urbanisation_multipliers:
       urban_threshold: 0.6
       semi_urban_threshold: 0.4
@@ -71,11 +70,6 @@
       port_buffer_multiplier: 1.3
       port_buffer_distance_m: 500
 
-=======
-    ghs_built_c_weight: 0.125
-    ghs_built_v_weight: 0.625
-    population_weight: 0.25
->>>>>>> c17d526a
   relevance:
     min_economic_value: 0.05
     economic_datasets:
